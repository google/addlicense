--- conflicted
+++ resolved
@@ -317,11 +317,7 @@
 			"// HYS\n\n",
 		},
 		{
-<<<<<<< HEAD
-			[]string{"f.py", "f.sh", "f.bash", "f.zsh", "f.yaml", "f.yml", "f.dockerfile", "dockerfile", "f.rb", "gemfile", "f.tcl", "f.bzl", "f.pl", "f.pp"},
-=======
-			[]string{"f.py", "f.sh", "f.yaml", "f.yml", "f.dockerfile", "dockerfile", "f.rb", "gemfile", "f.ru", "f.tcl", "f.tf", "f.bzl", "f.pl", "f.pp", "build"},
->>>>>>> 9ac2a7d6
+			[]string{"f.py", "f.sh", "f.bash", "f.zsh", "f.yaml", "f.yml", "f.dockerfile", "dockerfile", "f.rb", "gemfile", "f.ru", "f.tcl", "f.tf", "f.bzl", "f.pl", "f.pp", "build"},
 			"# HYS\n\n",
 		},
 		{
