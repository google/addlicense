--- conflicted
+++ resolved
@@ -343,14 +343,12 @@
 			"// HYS\n\n",
 		},
 		{
-<<<<<<< HEAD
-			[]string{"f.py", "f.sh", "f.yaml", "f.yml", "f.dockerfile", "dockerfile", "f.rb", "gemfile", "f.tcl", "f.tf", "f.bzl", "f.pl", "f.pp", "f.graphql", "build"},
-=======
 			[]string{
 				"f.awk",
 				"f.bzl", "f.bazel", "build", "f.build",
 				"f.dockerfile", "dockerfile",
 				"f.ex", "f.exs",
+				"f.graphql",
 				"f.jl",
 				"f.nix",
 				"f.pl",
@@ -364,7 +362,6 @@
 				"f.toml",
 				"f.yaml", "f.yml",
 			},
->>>>>>> e80cdac0
 			"# HYS\n\n",
 		},
 		{
