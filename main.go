// Copyright 2018 Google LLC
//
// Licensed under the Apache License, Version 2.0 (the "License");
// you may not use this file except in compliance with the License.
// You may obtain a copy of the License at
//
//     http://www.apache.org/licenses/LICENSE-2.0
//
// Unless required by applicable law or agreed to in writing, software
// distributed under the License is distributed on an "AS IS" BASIS,
// WITHOUT WARRANTIES OR CONDITIONS OF ANY KIND, either express or implied.
// See the License for the specific language governing permissions and
// limitations under the License.

// This program ensures source code files have copyright license headers.
// See usage with "addlicense -h".
package main

import (
	"bytes"
	"errors"
	"flag"
	"fmt"
	"io/ioutil"
	"log"
	"os"
	"path/filepath"
	"regexp"
	"strings"
	"text/template"
	"time"

	doublestar "github.com/bmatcuk/doublestar/v4"
	"golang.org/x/sync/errgroup"
)

const helpText = `Usage: addlicense [flags] pattern [pattern ...]

The program ensures source code files have copyright license headers
by scanning directory patterns recursively.

It modifies all source files in place and avoids adding a license header
to any file that already has one.

The pattern argument can be provided multiple times, and may also refer
to single files.

Flags:

`

var (
	skipExtensionFlags stringSlice
	ignorePatterns     stringSlice
	spdx               spdxFlag

	holder    = flag.String("c", "Google LLC", "copyright holder")
	license   = flag.String("l", "apache", "license type: apache, bsd, mit, mpl")
	licensef  = flag.String("f", "", "license file")
	year      = flag.String("y", fmt.Sprint(time.Now().Year()), "copyright year(s)")
	verbose   = flag.Bool("v", false, "verbose mode: print the name of the files that are modified or were skipped")
	checkonly = flag.Bool("check", false, "check only mode: verify presence of license headers and exit with non-zero code if missing")
)

func init() {
	flag.Usage = func() {
		fmt.Fprint(os.Stderr, helpText)
		flag.PrintDefaults()
	}
	flag.Var(&skipExtensionFlags, "skip", "[deprecated: see -ignore] file extensions to skip, for example: -skip rb -skip go")
	flag.Var(&ignorePatterns, "ignore", "file patterns to ignore, for example: -ignore **/*.go -ignore vendor/**")
	flag.Var(&spdx, "s", "Include SPDX identifier in license header. Set -s=only to only include SPDX identifier.")
}

// stringSlice stores the results of a repeated command line flag as a string slice.
type stringSlice []string

func (i *stringSlice) String() string {
	return fmt.Sprint(*i)
}

func (i *stringSlice) Set(value string) error {
	*i = append(*i, value)
	return nil
}

// spdxFlag defines the line flag behavior for specifying SPDX support.
type spdxFlag string

const (
	spdxOff  spdxFlag = ""
	spdxOn   spdxFlag = "true" // value set by flag package on bool flag
	spdxOnly spdxFlag = "only"
)

// IsBoolFlag causes a bare '-s' flag to be set as the string 'true'.  This
// allows the use of the bare '-s' or setting a string '-s=only'.
func (i *spdxFlag) IsBoolFlag() bool { return true }
func (i *spdxFlag) String() string   { return string(*i) }

func (i *spdxFlag) Set(value string) error {
	v := spdxFlag(value)
	if v != spdxOn && v != spdxOnly {
		return fmt.Errorf("error: flag 's' expects '%v' or '%v'", spdxOn, spdxOnly)
	}
	*i = v
	return nil
}

func main() {
	flag.Parse()
	if flag.NArg() == 0 {
		flag.Usage()
		os.Exit(1)
	}

	// convert -skip flags to -ignore equivalents
	for _, s := range skipExtensionFlags {
		ignorePatterns = append(ignorePatterns, fmt.Sprintf("**/*.%s", s))
	}
	// verify that all ignorePatterns are valid
	for _, p := range ignorePatterns {
		if !doublestar.ValidatePattern(p) {
			log.Fatalf("-ignore pattern %q is not valid", p)
		}
	}

	// map legacy license values
	if t, ok := legacyLicenseTypes[*license]; ok {
		*license = t
	}

	data := licenseData{
		Year:   *year,
		Holder: *holder,
		SPDXID: *license,
	}

	tpl, err := fetchTemplate(*license, *licensef, spdx)
	if err != nil {
		log.Fatal(err)
	}
	t, err := template.New("").Parse(tpl)
	if err != nil {
		log.Fatal(err)
	}

	// process at most 1000 files in parallel
	ch := make(chan *file, 1000)
	done := make(chan struct{})
	go func() {
		var wg errgroup.Group
		for f := range ch {
			f := f // https://golang.org/doc/faq#closures_and_goroutines
			wg.Go(func() error {
				if *checkonly {
					// Check if file extension is known
					lic, err := licenseHeader(f.path, t, data)
					if err != nil {
						log.Printf("%s: %v", f.path, err)
						return err
					}
					if lic == nil { // Unknown fileExtension
						return nil
					}
					// Check if file has a license
					hasLicense, err := fileHasLicense(f.path)
					if err != nil {
						log.Printf("%s: %v", f.path, err)
						return err
					}
					if !hasLicense {
						fmt.Printf("%s\n", f.path)
						return errors.New("missing license header")
					}
				} else {
					modified, err := addLicense(f.path, f.mode, t, data)
					if err != nil {
						log.Printf("%s: %v", f.path, err)
						return err
					}
					if *verbose && modified {
						log.Printf("%s modified", f.path)
					}
				}
				return nil
			})
		}
		err := wg.Wait()
		close(done)
		if err != nil {
			os.Exit(1)
		}
	}()

	for _, d := range flag.Args() {
		if err := walk(ch, d); err != nil {
			log.Fatal(err)
		}
	}
	close(ch)
	<-done
}

type file struct {
	path string
	mode os.FileMode
}

func walk(ch chan<- *file, start string) error {
	return filepath.Walk(start, func(path string, fi os.FileInfo, err error) error {
		if err != nil {
			log.Printf("%s error: %v", path, err)
			return nil
		}
		if fi.IsDir() {
			return nil
		}
		if fileMatches(path, ignorePatterns) {
			if *verbose {
				log.Printf("skipping: %s", path)
			}
			return nil
		}
		ch <- &file{path, fi.Mode()}
		return nil
	})
}

// fileMatches determines if path matches one of the provided file patterns.
// Patterns are assumed to be valid.
func fileMatches(path string, patterns []string) bool {
	for _, p := range patterns {
		// ignore error, since we assume patterns are valid
		if match, _ := doublestar.Match(p, path); match {
			return true
		}
	}
	return false
}

// addLicense add a license to the file if missing.
//
// It returns true if the file was updated.
func addLicense(path string, fmode os.FileMode, tmpl *template.Template, data licenseData) (bool, error) {
	var lic []byte
	var err error
	lic, err = licenseHeader(path, tmpl, data)
	if err != nil || lic == nil {
		return false, err
	}

	b, err := ioutil.ReadFile(path)
	if err != nil {
		return false, err
	}
	if hasLicense(b) || isGenerated(b) {
		return false, err
	}

	line := hashBang(b)
	if len(line) > 0 {
		b = b[len(line):]
		if line[len(line)-1] != '\n' {
			line = append(line, '\n')
		}
		lic = append(line, lic...)
	}
	b = append(lic, b...)
	return true, ioutil.WriteFile(path, b, fmode)
}

// fileHasLicense reports whether the file at path contains a license header.
func fileHasLicense(path string) (bool, error) {
	b, err := ioutil.ReadFile(path)
	if err != nil {
		return false, err
	}
	// If generated, we count it as if it has a license.
	return hasLicense(b) || isGenerated(b), nil
}

// licenseHeader populates the provided license template with data, and returns
// it with the proper prefix for the file type specified by path. The file does
// not need to actually exist, only its name is used to determine the prefix.
func licenseHeader(path string, tmpl *template.Template, data licenseData) ([]byte, error) {
	var lic []byte
	var err error
	base := strings.ToLower(filepath.Base(path))

	switch fileExtension(base) {
	case
		".c", ".h",
		".gv",
		".java",
		".kt", ".kts",
		".scala":
		lic, err = executeTemplate(tmpl, data, "/*", " * ", " */")
	case
		".css", ".scss", ".sass",
		".js", ".mjs", ".cjs", ".jsx",
		".ts", ".tsx":
		lic, err = executeTemplate(tmpl, data, "/**", " * ", " */")
	case
		".cc", ".cpp", ".hh", ".hpp",
		".cs",
		".dart",
		".go",
		".groovy",
		".hcl",
		".m", ".mm",
		".php",
		".proto",
		".rs",
		".swift",
		".v", ".sv":
		lic, err = executeTemplate(tmpl, data, "", "// ", "")
	case
		".bzl", "build", ".build",
		".dockerfile", "dockerfile",
		".pl",
		".pp",
		".py",
		".rb", "gemfile",
		".sh",
		".tcl",
		".tf",
		".toml",
		".yaml", ".yml":
		lic, err = executeTemplate(tmpl, data, "", "# ", "")
	case ".el", ".lisp":
		lic, err = executeTemplate(tmpl, data, "", ";; ", "")
	case ".erl":
		lic, err = executeTemplate(tmpl, data, "", "% ", "")
	case
		".hs",
		".sql", ".sdl":
		lic, err = executeTemplate(tmpl, data, "", "-- ", "")
<<<<<<< HEAD
	case ".html", ".htm", ".xml", ".vue", ".wxi", ".wxl", ".wxs":
=======
	case
		".html",
		".vue",
		".wxi", ".wxl", ".wxs",
		".xml":
>>>>>>> 77832a47
		lic, err = executeTemplate(tmpl, data, "<!--", " ", "-->")
	case ".j2":
		lic, err = executeTemplate(tmpl, data, "{#", "", "#}")
	case ".ml", ".mli", ".mll", ".mly":
		lic, err = executeTemplate(tmpl, data, "(**", "   ", "*)")
	case ".ps1", ".psm1":
		lic, err = executeTemplate(tmpl, data, "<#", " ", "#>")
	default:
		// handle various cmake files
		if base == "cmakelists.txt" || strings.HasSuffix(base, ".cmake.in") || strings.HasSuffix(base, ".cmake") {
			lic, err = executeTemplate(tmpl, data, "", "# ", "")
		}
	}
	return lic, err
}

// fileExtension returns the file extension of name, or the full name if there
// is no extension.
func fileExtension(name string) string {
	if v := filepath.Ext(name); v != "" {
		return v
	}
	return name
}

var head = []string{
	"#!",                       // shell script
	"<?xml",                    // XML declaratioon
	"<!doctype",                // HTML doctype
	"# encoding:",              // Ruby encoding
	"# frozen_string_literal:", // Ruby interpreter instruction
	"<?php",                    // PHP opening tag
	"# escape",                 // Dockerfile directive https://docs.docker.com/engine/reference/builder/#parser-directives
	"# syntax",                 // Dockerfile directive https://docs.docker.com/engine/reference/builder/#parser-directives
}

func hashBang(b []byte) []byte {
	var line []byte
	for _, c := range b {
		line = append(line, c)
		if c == '\n' {
			break
		}
	}
	first := strings.ToLower(string(line))
	for _, h := range head {
		if strings.HasPrefix(first, h) {
			return line
		}
	}
	return nil
}

// go generate: ^// Code generated .* DO NOT EDIT\.$
var goGenerated = regexp.MustCompile(`(?m)^.{1,2} Code generated .* DO NOT EDIT\.$`)

// cargo raze: ^DO NOT EDIT! Replaced on runs of cargo-raze$
var cargoRazeGenerated = regexp.MustCompile(`(?m)^DO NOT EDIT! Replaced on runs of cargo-raze$`)

// isGenerated returns true if it contains a string that implies the file was
// generated.
func isGenerated(b []byte) bool {
	return goGenerated.Match(b) || cargoRazeGenerated.Match(b)
}

func hasLicense(b []byte) bool {
	n := 1000
	if len(b) < 1000 {
		n = len(b)
	}
	return bytes.Contains(bytes.ToLower(b[:n]), []byte("copyright")) ||
		bytes.Contains(bytes.ToLower(b[:n]), []byte("mozilla public")) ||
		bytes.Contains(bytes.ToLower(b[:n]), []byte("spdx-license-identifier"))
}<|MERGE_RESOLUTION|>--- conflicted
+++ resolved
@@ -336,15 +336,11 @@
 		".hs",
 		".sql", ".sdl":
 		lic, err = executeTemplate(tmpl, data, "", "-- ", "")
-<<<<<<< HEAD
-	case ".html", ".htm", ".xml", ".vue", ".wxi", ".wxl", ".wxs":
-=======
-	case
-		".html",
+	case
+		".html", ".htm",
 		".vue",
 		".wxi", ".wxl", ".wxs",
 		".xml":
->>>>>>> 77832a47
 		lic, err = executeTemplate(tmpl, data, "<!--", " ", "-->")
 	case ".j2":
 		lic, err = executeTemplate(tmpl, data, "{#", "", "#}")
