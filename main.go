// Copyright 2018 Google LLC
//
// Licensed under the Apache License, Version 2.0 (the "License");
// you may not use this file except in compliance with the License.
// You may obtain a copy of the License at
//
//     http://www.apache.org/licenses/LICENSE-2.0
//
// Unless required by applicable law or agreed to in writing, software
// distributed under the License is distributed on an "AS IS" BASIS,
// WITHOUT WARRANTIES OR CONDITIONS OF ANY KIND, either express or implied.
// See the License for the specific language governing permissions and
// limitations under the License.

// This program ensures source code files have copyright license headers.
// See usage with "addlicense -h".
package main

import (
	"bytes"
	"errors"
	"flag"
	"fmt"
	"io/ioutil"
	"log"
	"os"
	"path/filepath"
	"regexp"
	"strings"
	"text/template"
	"time"

	doublestar "github.com/bmatcuk/doublestar/v4"
	"golang.org/x/sync/errgroup"
)

const helpText = `Usage: addlicense [flags] pattern [pattern ...]

The program ensures source code files have copyright license headers
by scanning directory patterns recursively.

It modifies all source files in place and avoids adding a license header
to any file that already has one.

The pattern argument can be provided multiple times, and may also refer
to single files.

Flags:

`

var (
	skipExtensionFlags stringSlice
	ignorePatterns     stringSlice
	spdx               spdxFlag

	holder    = flag.String("c", "Google LLC", "copyright holder")
	license   = flag.String("l", "apache", "license type: apache, bsd, mit, mpl")
	licensef  = flag.String("f", "", "license file")
	year      = flag.String("y", fmt.Sprint(time.Now().Year()), "copyright year(s)")
	verbose   = flag.Bool("v", false, "verbose mode: print the name of the files that are modified or were skipped")
	checkonly = flag.Bool("check", false, "check only mode: verify presence of license headers and exit with non-zero code if missing")
)

func init() {
	flag.Usage = func() {
		fmt.Fprint(os.Stderr, helpText)
		flag.PrintDefaults()
	}
	flag.Var(&skipExtensionFlags, "skip", "[deprecated: see -ignore] file extensions to skip, for example: -skip rb -skip go")
	flag.Var(&ignorePatterns, "ignore", "file patterns to ignore, for example: -ignore **/*.go -ignore vendor/**")
	flag.Var(&spdx, "s", "Include SPDX identifier in license header. Set -s=only to only include SPDX identifier.")
}

// stringSlice stores the results of a repeated command line flag as a string slice.
type stringSlice []string

func (i *stringSlice) String() string {
	return fmt.Sprint(*i)
}

func (i *stringSlice) Set(value string) error {
	*i = append(*i, value)
	return nil
}

// spdxFlag defines the line flag behavior for specifying SPDX support.
type spdxFlag string

const (
	spdxOff  spdxFlag = ""
	spdxOn   spdxFlag = "true" // value set by flag package on bool flag
	spdxOnly spdxFlag = "only"
)

// IsBoolFlag causes a bare '-s' flag to be set as the string 'true'.  This
// allows the use of the bare '-s' or setting a string '-s=only'.
func (i *spdxFlag) IsBoolFlag() bool { return true }
func (i *spdxFlag) String() string   { return string(*i) }

func (i *spdxFlag) Set(value string) error {
	v := spdxFlag(value)
	if v != spdxOn && v != spdxOnly {
		return fmt.Errorf("error: flag 's' expects '%v' or '%v'", spdxOn, spdxOnly)
	}
	*i = v
	return nil
}

func main() {
	flag.Parse()
	if flag.NArg() == 0 {
		flag.Usage()
		os.Exit(1)
	}

	// convert -skip flags to -ignore equivalents
	for _, s := range skipExtensionFlags {
		ignorePatterns = append(ignorePatterns, fmt.Sprintf("**/*.%s", s))
	}
	// verify that all ignorePatterns are valid
	for _, p := range ignorePatterns {
		if !doublestar.ValidatePattern(p) {
			log.Fatalf("-ignore pattern %q is not valid", p)
		}
	}

	// map legacy license values
	if t, ok := legacyLicenseTypes[*license]; ok {
		*license = t
	}

	data := licenseData{
		Year:   *year,
		Holder: *holder,
		SPDXID: *license,
	}

	tpl, err := fetchTemplate(*license, *licensef, spdx)
	if err != nil {
		log.Fatal(err)
	}
	t, err := template.New("").Parse(tpl)
	if err != nil {
		log.Fatal(err)
	}

	// process at most 1000 files in parallel
	ch := make(chan *file, 1000)
	done := make(chan struct{})
	go func() {
		var wg errgroup.Group
		for f := range ch {
			f := f // https://golang.org/doc/faq#closures_and_goroutines
			wg.Go(func() error {
				if *checkonly {
					// Check if file extension is known
					lic, err := licenseHeader(f.path, t, data)
					if err != nil {
						log.Printf("%s: %v", f.path, err)
						return err
					}
					if lic == nil { // Unknown fileExtension
						return nil
					}
					// Check if file has a license
					hasLicense, err := fileHasLicense(f.path)
					if err != nil {
						log.Printf("%s: %v", f.path, err)
						return err
					}
					if !hasLicense {
						fmt.Printf("%s\n", f.path)
						return errors.New("missing license header")
					}
				} else {
					modified, err := addLicense(f.path, f.mode, t, data)
					if err != nil {
						log.Printf("%s: %v", f.path, err)
						return err
					}
					if *verbose && modified {
						log.Printf("%s modified", f.path)
					}
				}
				return nil
			})
		}
		err := wg.Wait()
		close(done)
		if err != nil {
			os.Exit(1)
		}
	}()

	for _, d := range flag.Args() {
		if err := walk(ch, d); err != nil {
			log.Fatal(err)
		}
	}
	close(ch)
	<-done
}

type file struct {
	path string
	mode os.FileMode
}

func walk(ch chan<- *file, start string) error {
	return filepath.Walk(start, func(path string, fi os.FileInfo, err error) error {
		if err != nil {
			log.Printf("%s error: %v", path, err)
			return nil
		}
		if fi.IsDir() {
			return nil
		}
		if fileMatches(path, ignorePatterns) {
			if *verbose {
				log.Printf("skipping: %s", path)
			}
			return nil
		}
		ch <- &file{path, fi.Mode()}
		return nil
	})
}

// fileMatches determines if path matches one of the provided file patterns.
// Patterns are assumed to be valid.
func fileMatches(path string, patterns []string) bool {
	// handle both \ and /
	path = filepath.ToSlash(path)
	for _, p := range patterns {
		// ignore error, since we assume patterns are valid
		if match, _ := doublestar.Match(p, path); match {
			return true
		}
	}
	return false
}

// addLicense add a license to the file if missing.
//
// It returns true if the file was updated.
func addLicense(path string, fmode os.FileMode, tmpl *template.Template, data licenseData) (bool, error) {
	var lic []byte
	var err error
	lic, err = licenseHeader(path, tmpl, data)
	if err != nil || lic == nil {
		return false, err
	}

	b, err := ioutil.ReadFile(path)
	if err != nil {
		return false, err
	}
	if hasLicense(b) || isGenerated(b) {
		return false, err
	}

	line := hashBang(b)
	if len(line) > 0 {
		b = b[len(line):]
		if line[len(line)-1] != '\n' {
			line = append(line, '\n')
		}
		lic = append(line, lic...)
	}
	b = append(lic, b...)
	return true, ioutil.WriteFile(path, b, fmode)
}

// fileHasLicense reports whether the file at path contains a license header.
func fileHasLicense(path string) (bool, error) {
	b, err := ioutil.ReadFile(path)
	if err != nil {
		return false, err
	}
	// If generated, we count it as if it has a license.
	return hasLicense(b) || isGenerated(b), nil
}

// licenseHeader populates the provided license template with data, and returns
// it with the proper prefix for the file type specified by path. The file does
// not need to actually exist, only its name is used to determine the prefix.
func licenseHeader(path string, tmpl *template.Template, data licenseData) ([]byte, error) {
	var lic []byte
	var err error
	base := strings.ToLower(filepath.Base(path))

	switch fileExtension(base) {
	case
		".c", ".h",
		".gv",
		".java",
		".kt", ".kts",
		".scala":
		lic, err = executeTemplate(tmpl, data, "/*", " * ", " */")
	case
		".css", ".scss", ".sass",
		".js", ".mjs", ".cjs", ".jsx",
		".ts", ".tsx":
		lic, err = executeTemplate(tmpl, data, "/**", " * ", " */")
	case
		".cc", ".cpp", ".hh", ".hpp",
		".cs",
		".dart",
		".go",
		".groovy",
		".hcl",
		".m", ".mm",
		".php",
		".proto",
		".rs",
		".swift",
		".v", ".sv":
		lic, err = executeTemplate(tmpl, data, "", "// ", "")
<<<<<<< HEAD
	case ".py", ".sh", ".yaml", ".yml", ".dockerfile", "dockerfile", ".rb", "gemfile", ".ru", ".tcl", ".bzl", ".pl", ".pp":
=======
	case
		".bzl", "build", "build.bazel", ".build",
		".dockerfile", "dockerfile",
		".pl",
		".pp",
		".py",
		".rb", "gemfile",
		".sh",
		".tcl",
		".tf",
		".toml",
		".yaml", ".yml":
>>>>>>> 9f2b83a5
		lic, err = executeTemplate(tmpl, data, "", "# ", "")
	case ".el", ".lisp":
		lic, err = executeTemplate(tmpl, data, "", ";; ", "")
	case ".erl":
		lic, err = executeTemplate(tmpl, data, "", "% ", "")
	case
		".hs",
		".sql", ".sdl":
		lic, err = executeTemplate(tmpl, data, "", "-- ", "")
	case
		".html", ".htm",
		".vue",
		".wxi", ".wxl", ".wxs",
		".xml":
		lic, err = executeTemplate(tmpl, data, "<!--", " ", "-->")
	case ".j2":
		lic, err = executeTemplate(tmpl, data, "{#", "", "#}")
	case ".ml", ".mli", ".mll", ".mly":
		lic, err = executeTemplate(tmpl, data, "(**", "   ", "*)")
	case ".ps1", ".psm1":
		lic, err = executeTemplate(tmpl, data, "<#", " ", "#>")
	default:
		// handle various cmake files
		if base == "cmakelists.txt" || strings.HasSuffix(base, ".cmake.in") || strings.HasSuffix(base, ".cmake") {
			lic, err = executeTemplate(tmpl, data, "", "# ", "")
		}
	}
	return lic, err
}

// fileExtension returns the file extension of name, or the full name if there
// is no extension.
func fileExtension(name string) string {
	if v := filepath.Ext(name); v != "" {
		return v
	}
	return name
}

var head = []string{
	"#!",                       // shell script
	"<?xml",                    // XML declaratioon
	"<!doctype",                // HTML doctype
	"# encoding:",              // Ruby encoding
	"# frozen_string_literal:", // Ruby interpreter instruction
	"#\\",                      // Ruby Rack directive https://github.com/rack/rack/wiki/(tutorial)-rackup-howto
	"<?php",                    // PHP opening tag
	"# escape",                 // Dockerfile directive https://docs.docker.com/engine/reference/builder/#parser-directives
	"# syntax",                 // Dockerfile directive https://docs.docker.com/engine/reference/builder/#parser-directives
}

func hashBang(b []byte) []byte {
	var line []byte
	for _, c := range b {
		line = append(line, c)
		if c == '\n' {
			break
		}
	}
	first := strings.ToLower(string(line))
	for _, h := range head {
		if strings.HasPrefix(first, h) {
			return line
		}
	}
	return nil
}

// go generate: ^// Code generated .* DO NOT EDIT\.$
var goGenerated = regexp.MustCompile(`(?m)^.{1,2} Code generated .* DO NOT EDIT\.$`)

// cargo raze: ^DO NOT EDIT! Replaced on runs of cargo-raze$
var cargoRazeGenerated = regexp.MustCompile(`(?m)^DO NOT EDIT! Replaced on runs of cargo-raze$`)

// isGenerated returns true if it contains a string that implies the file was
// generated.
func isGenerated(b []byte) bool {
	return goGenerated.Match(b) || cargoRazeGenerated.Match(b)
}

func hasLicense(b []byte) bool {
	n := 1000
	if len(b) < 1000 {
		n = len(b)
	}
	return bytes.Contains(bytes.ToLower(b[:n]), []byte("copyright")) ||
		bytes.Contains(bytes.ToLower(b[:n]), []byte("mozilla public")) ||
		bytes.Contains(bytes.ToLower(b[:n]), []byte("spdx-license-identifier"))
}<|MERGE_RESOLUTION|>--- conflicted
+++ resolved
@@ -317,22 +317,18 @@
 		".swift",
 		".v", ".sv":
 		lic, err = executeTemplate(tmpl, data, "", "// ", "")
-<<<<<<< HEAD
-	case ".py", ".sh", ".yaml", ".yml", ".dockerfile", "dockerfile", ".rb", "gemfile", ".ru", ".tcl", ".bzl", ".pl", ".pp":
-=======
 	case
 		".bzl", "build", "build.bazel", ".build",
 		".dockerfile", "dockerfile",
 		".pl",
 		".pp",
 		".py",
-		".rb", "gemfile",
+		".rb", ".ru", "gemfile",
 		".sh",
 		".tcl",
 		".tf",
 		".toml",
 		".yaml", ".yml":
->>>>>>> 9f2b83a5
 		lic, err = executeTemplate(tmpl, data, "", "# ", "")
 	case ".el", ".lisp":
 		lic, err = executeTemplate(tmpl, data, "", ";; ", "")
