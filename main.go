// Copyright 2018 Google LLC
//
// Licensed under the Apache License, Version 2.0 (the "License");
// you may not use this file except in compliance with the License.
// You may obtain a copy of the License at
//
//     http://www.apache.org/licenses/LICENSE-2.0
//
// Unless required by applicable law or agreed to in writing, software
// distributed under the License is distributed on an "AS IS" BASIS,
// WITHOUT WARRANTIES OR CONDITIONS OF ANY KIND, either express or implied.
// See the License for the specific language governing permissions and
// limitations under the License.

// This program ensures source code files have copyright license headers.
// See usage with "addlicense -h".
package main

import (
	"bytes"
	"errors"
	"flag"
	"fmt"
	"io/ioutil"
	"log"
	"os"
	"path/filepath"
	"regexp"
	"strings"
	"text/template"
	"time"

	doublestar "github.com/bmatcuk/doublestar/v4"
	"golang.org/x/sync/errgroup"
)

const helpText = `Usage: addlicense [flags] pattern [pattern ...]

The program ensures source code files have copyright license headers
by scanning directory patterns recursively.

It modifies all source files in place and avoids adding a license header
to any file that already has one.

The pattern argument can be provided multiple times, and may also refer
to single files.

Flags:

`

var (
	skipExtensionFlags stringSlice
	ignorePatterns     stringSlice
	spdx               spdxFlag

	holder    = flag.String("c", "Google LLC", "copyright holder")
	license   = flag.String("l", "apache", "license type: apache, bsd, mit, mpl")
	licensef  = flag.String("f", "", "license file")
	year      = flag.String("y", fmt.Sprint(time.Now().Year()), "copyright year(s)")
	verbose   = flag.Bool("v", false, "verbose mode: print the name of the files that are modified or were skipped")
	checkonly = flag.Bool("check", false, "check only mode: verify presence of license headers and exit with non-zero code if missing")
)

func init() {
	flag.Usage = func() {
		fmt.Fprint(os.Stderr, helpText)
		flag.PrintDefaults()
	}
	flag.Var(&skipExtensionFlags, "skip", "[deprecated: see -ignore] file extensions to skip, for example: -skip rb -skip go")
	flag.Var(&ignorePatterns, "ignore", "file patterns to ignore, for example: -ignore **/*.go -ignore vendor/**")
	flag.Var(&spdx, "s", "Include SPDX identifier in license header. Set -s=only to only include SPDX identifier.")
}

// stringSlice stores the results of a repeated command line flag as a string slice.
type stringSlice []string

func (i *stringSlice) String() string {
	return fmt.Sprint(*i)
}

func (i *stringSlice) Set(value string) error {
	*i = append(*i, value)
	return nil
}

// spdxFlag defines the line flag behavior for specifying SPDX support.
type spdxFlag string

const (
	spdxOff  spdxFlag = ""
	spdxOn   spdxFlag = "true" // value set by flag package on bool flag
	spdxOnly spdxFlag = "only"
)

// IsBoolFlag causes a bare '-s' flag to be set as the string 'true'.  This
// allows the use of the bare '-s' or setting a string '-s=only'.
func (i *spdxFlag) IsBoolFlag() bool { return true }
func (i *spdxFlag) String() string   { return string(*i) }

func (i *spdxFlag) Set(value string) error {
	v := spdxFlag(value)
	if v != spdxOn && v != spdxOnly {
		return fmt.Errorf("error: flag 's' expects '%v' or '%v'", spdxOn, spdxOnly)
	}
	*i = v
	return nil
}

func main() {
	flag.Parse()
	if flag.NArg() == 0 {
		flag.Usage()
		os.Exit(1)
	}

	// convert -skip flags to -ignore equivalents
	for _, s := range skipExtensionFlags {
		ignorePatterns = append(ignorePatterns, fmt.Sprintf("**/*.%s", s))
	}
	// verify that all ignorePatterns are valid
	for _, p := range ignorePatterns {
		if !doublestar.ValidatePattern(p) {
			log.Fatalf("-ignore pattern %q is not valid", p)
		}
	}

	// map legacy license values
	if t, ok := legacyLicenseTypes[*license]; ok {
		*license = t
	}

	data := licenseData{
		Year:   *year,
		Holder: *holder,
		SPDXID: *license,
	}

	tpl, err := fetchTemplate(*license, *licensef, spdx)
	if err != nil {
		log.Fatal(err)
	}
	t, err := template.New("").Parse(tpl)
	if err != nil {
		log.Fatal(err)
	}

	// process at most 1000 files in parallel
	ch := make(chan *file, 1000)
	done := make(chan struct{})
	go func() {
		var wg errgroup.Group
		for f := range ch {
			f := f // https://golang.org/doc/faq#closures_and_goroutines
			wg.Go(func() error {
				if *checkonly {
					// Check if file extension is known
					lic, err := licenseHeader(f.path, t, data)
					if err != nil {
						log.Printf("%s: %v", f.path, err)
						return err
					}
					if lic == nil { // Unknown fileExtension
						return nil
					}
					// Check if file has a license
					hasLicense, err := fileHasLicense(f.path)
					if err != nil {
						log.Printf("%s: %v", f.path, err)
						return err
					}
					if !hasLicense {
						fmt.Printf("%s\n", f.path)
						return errors.New("missing license header")
					}
				} else {
					modified, err := addLicense(f.path, f.mode, t, data)
					if err != nil {
						log.Printf("%s: %v", f.path, err)
						return err
					}
					if *verbose && modified {
						log.Printf("%s modified", f.path)
					}
				}
				return nil
			})
		}
		err := wg.Wait()
		close(done)
		if err != nil {
			os.Exit(1)
		}
	}()

	for _, d := range flag.Args() {
		if err := walk(ch, d); err != nil {
			log.Fatal(err)
		}
	}
	close(ch)
	<-done
}

type file struct {
	path string
	mode os.FileMode
}

func walk(ch chan<- *file, start string) error {
	return filepath.Walk(start, func(path string, fi os.FileInfo, err error) error {
		if err != nil {
			log.Printf("%s error: %v", path, err)
			return nil
		}
		if fi.IsDir() {
			return nil
		}
		if fileMatches(path, ignorePatterns) {
			if *verbose {
				log.Printf("skipping: %s", path)
			}
			return nil
		}
		ch <- &file{path, fi.Mode()}
		return nil
	})
}

// fileMatches determines if path matches one of the provided file patterns.
// Patterns are assumed to be valid.
func fileMatches(path string, patterns []string) bool {
	for _, p := range patterns {
		// ignore error, since we assume patterns are valid
		if match, _ := doublestar.Match(p, path); match {
			return true
		}
	}
	return false
}

// addLicense add a license to the file if missing.
//
// It returns true if the file was updated.
func addLicense(path string, fmode os.FileMode, tmpl *template.Template, data licenseData) (bool, error) {
	var lic []byte
	var err error
	lic, err = licenseHeader(path, tmpl, data)
	if err != nil || lic == nil {
		return false, err
	}

	b, err := ioutil.ReadFile(path)
	if err != nil {
		return false, err
	}
	if hasLicense(b) || isGenerated(b) {
		return false, err
	}

	line := hashBang(b)
	if len(line) > 0 {
		b = b[len(line):]
		if line[len(line)-1] != '\n' {
			line = append(line, '\n')
		}
		lic = append(line, lic...)
	}
	b = append(lic, b...)
	return true, ioutil.WriteFile(path, b, fmode)
}

// fileHasLicense reports whether the file at path contains a license header.
func fileHasLicense(path string) (bool, error) {
	b, err := ioutil.ReadFile(path)
	if err != nil {
		return false, err
	}
	// If generated, we count it as if it has a license.
	return hasLicense(b) || isGenerated(b), nil
}

// licenseHeader populates the provided license template with data, and returns
// it with the proper prefix for the file type specified by path. The file does
// not need to actually exist, only its name is used to determine the prefix.
func licenseHeader(path string, tmpl *template.Template, data licenseData) ([]byte, error) {
	var lic []byte
	var err error
	base := strings.ToLower(filepath.Base(path))

	switch fileExtension(base) {
	case ".c", ".h", ".gv", ".java", ".scala", ".kt", ".kts":
		lic, err = executeTemplate(tmpl, data, "/*", " * ", " */")
	case ".js", ".mjs", ".cjs", ".jsx", ".tsx", ".css", ".scss", ".sass", ".ts":
		lic, err = executeTemplate(tmpl, data, "/**", " * ", " */")
	case ".cc", ".cpp", ".cs", ".go", ".hcl", ".hh", ".hpp", ".m", ".mm", ".proto", ".rs", ".swift", ".dart", ".groovy", ".v", ".sv":
		lic, err = executeTemplate(tmpl, data, "", "// ", "")
<<<<<<< HEAD
	case ".py", ".sh", ".yaml", ".yml", ".dockerfile", "dockerfile", ".rb", "gemfile", ".tcl", ".tf", ".bzl", ".pl", ".pp", "build", ".build":
=======
	case ".py", ".sh", ".yaml", ".yml", ".dockerfile", "dockerfile", ".rb", "gemfile", ".tcl", ".tf", ".bzl", ".pl", ".pp", "build", ".toml":
>>>>>>> 729a481c
		lic, err = executeTemplate(tmpl, data, "", "# ", "")
	case ".el", ".lisp":
		lic, err = executeTemplate(tmpl, data, "", ";; ", "")
	case ".erl":
		lic, err = executeTemplate(tmpl, data, "", "% ", "")
	case ".hs", ".sql", ".sdl":
		lic, err = executeTemplate(tmpl, data, "", "-- ", "")
	case ".html", ".xml", ".vue", ".wxi", ".wxl", ".wxs":
		lic, err = executeTemplate(tmpl, data, "<!--", " ", "-->")
	case ".php":
		lic, err = executeTemplate(tmpl, data, "", "// ", "")
	case ".ml", ".mli", ".mll", ".mly":
		lic, err = executeTemplate(tmpl, data, "(**", "   ", "*)")
	default:
		// handle various cmake files
		if base == "cmakelists.txt" || strings.HasSuffix(base, ".cmake.in") || strings.HasSuffix(base, ".cmake") {
			lic, err = executeTemplate(tmpl, data, "", "# ", "")
		}
	}
	return lic, err
}

// fileExtension returns the file extension of name, or the full name if there
// is no extension.
func fileExtension(name string) string {
	if v := filepath.Ext(name); v != "" {
		return v
	}
	return name
}

var head = []string{
	"#!",                       // shell script
	"<?xml",                    // XML declaratioon
	"<!doctype",                // HTML doctype
	"# encoding:",              // Ruby encoding
	"# frozen_string_literal:", // Ruby interpreter instruction
	"<?php",                    // PHP opening tag
	"# escape",                 // Dockerfile directive https://docs.docker.com/engine/reference/builder/#parser-directives
	"# syntax",                 // Dockerfile directive https://docs.docker.com/engine/reference/builder/#parser-directives
}

func hashBang(b []byte) []byte {
	var line []byte
	for _, c := range b {
		line = append(line, c)
		if c == '\n' {
			break
		}
	}
	first := strings.ToLower(string(line))
	for _, h := range head {
		if strings.HasPrefix(first, h) {
			return line
		}
	}
	return nil
}

// go generate: ^// Code generated .* DO NOT EDIT\.$
var goGenerated = regexp.MustCompile(`(?m)^.{1,2} Code generated .* DO NOT EDIT\.$`)

// cargo raze: ^DO NOT EDIT! Replaced on runs of cargo-raze$
var cargoRazeGenerated = regexp.MustCompile(`(?m)^DO NOT EDIT! Replaced on runs of cargo-raze$`)

// isGenerated returns true if it contains a string that implies the file was
// generated.
func isGenerated(b []byte) bool {
	return goGenerated.Match(b) || cargoRazeGenerated.Match(b)
}

func hasLicense(b []byte) bool {
	n := 1000
	if len(b) < 1000 {
		n = len(b)
	}
	return bytes.Contains(bytes.ToLower(b[:n]), []byte("copyright")) ||
		bytes.Contains(bytes.ToLower(b[:n]), []byte("mozilla public")) ||
		bytes.Contains(bytes.ToLower(b[:n]), []byte("spdx-license-identifier"))
}<|MERGE_RESOLUTION|>--- conflicted
+++ resolved
@@ -295,11 +295,7 @@
 		lic, err = executeTemplate(tmpl, data, "/**", " * ", " */")
 	case ".cc", ".cpp", ".cs", ".go", ".hcl", ".hh", ".hpp", ".m", ".mm", ".proto", ".rs", ".swift", ".dart", ".groovy", ".v", ".sv":
 		lic, err = executeTemplate(tmpl, data, "", "// ", "")
-<<<<<<< HEAD
-	case ".py", ".sh", ".yaml", ".yml", ".dockerfile", "dockerfile", ".rb", "gemfile", ".tcl", ".tf", ".bzl", ".pl", ".pp", "build", ".build":
-=======
-	case ".py", ".sh", ".yaml", ".yml", ".dockerfile", "dockerfile", ".rb", "gemfile", ".tcl", ".tf", ".bzl", ".pl", ".pp", "build", ".toml":
->>>>>>> 729a481c
+	case ".py", ".sh", ".yaml", ".yml", ".dockerfile", "dockerfile", ".rb", "gemfile", ".tcl", ".tf", ".bzl", ".pl", ".pp", "build", ".build", ".toml":
 		lic, err = executeTemplate(tmpl, data, "", "# ", "")
 	case ".el", ".lisp":
 		lic, err = executeTemplate(tmpl, data, "", ";; ", "")
