// Copyright 2018 Google LLC
//
// Licensed under the Apache License, Version 2.0 (the "License");
// you may not use this file except in compliance with the License.
// You may obtain a copy of the License at
//
//     http://www.apache.org/licenses/LICENSE-2.0
//
// Unless required by applicable law or agreed to in writing, software
// distributed under the License is distributed on an "AS IS" BASIS,
// WITHOUT WARRANTIES OR CONDITIONS OF ANY KIND, either express or implied.
// See the License for the specific language governing permissions and
// limitations under the License.

// This program ensures source code files have copyright license headers.
// See usage with "addlicense -h".
package main

import (
	"bytes"
	"errors"
	"flag"
	"fmt"
	"io/ioutil"
	"log"
	"os"
	"path/filepath"
	"regexp"
	"strings"
	"text/template"
	"time"

	doublestar "github.com/bmatcuk/doublestar/v4"
	"golang.org/x/sync/errgroup"
)

const helpText = `Usage: addlicense [flags] pattern [pattern ...]

The program ensures source code files have copyright license headers
by scanning directory patterns recursively.

It modifies all source files in place and avoids adding a license header
to any file that already has one.

The pattern argument can be provided multiple times, and may also refer
to single files.

Flags:

`

var (
	skipExtensionFlags stringSlice
	ignorePatterns     stringSlice
	spdx               spdxFlag

	holder    = flag.String("c", "Google LLC", "copyright holder")
	license   = flag.String("l", "apache", "license type: apache, bsd, mit, mpl")
	licensef  = flag.String("f", "", "license file")
	year      = flag.String("y", fmt.Sprint(time.Now().Year()), "copyright year(s)")
	verbose   = flag.Bool("v", false, "verbose mode: print the name of the files that are modified or were skipped")
	checkonly = flag.Bool("check", false, "check only mode: verify presence of license headers and exit with non-zero code if missing")
)

func init() {
	flag.Usage = func() {
		fmt.Fprint(os.Stderr, helpText)
		flag.PrintDefaults()
	}
	flag.Var(&skipExtensionFlags, "skip", "[deprecated: see -ignore] file extensions to skip, for example: -skip rb -skip go")
	flag.Var(&ignorePatterns, "ignore", "file patterns to ignore, for example: -ignore **/*.go -ignore vendor/**")
	flag.Var(&spdx, "s", "Include SPDX identifier in license header. Set -s=only to only include SPDX identifier.")
}

// stringSlice stores the results of a repeated command line flag as a string slice.
type stringSlice []string

func (i *stringSlice) String() string {
	return fmt.Sprint(*i)
}

func (i *stringSlice) Set(value string) error {
	*i = append(*i, value)
	return nil
}

// spdxFlag defines the line flag behavior for specifying SPDX support.
type spdxFlag string

const (
	spdxOff  spdxFlag = ""
	spdxOn   spdxFlag = "true" // value set by flag package on bool flag
	spdxOnly spdxFlag = "only"
)

// IsBoolFlag causes a bare '-s' flag to be set as the string 'true'.  This
// allows the use of the bare '-s' or setting a string '-s=only'.
func (i *spdxFlag) IsBoolFlag() bool { return true }
func (i *spdxFlag) String() string   { return string(*i) }

func (i *spdxFlag) Set(value string) error {
	v := spdxFlag(value)
	if v != spdxOn && v != spdxOnly {
		return fmt.Errorf("error: flag 's' expects '%v' or '%v'", spdxOn, spdxOnly)
	}
	*i = v
	return nil
}

func main() {
	flag.Parse()
	if flag.NArg() == 0 {
		flag.Usage()
		os.Exit(1)
	}

	// convert -skip flags to -ignore equivalents
	for _, s := range skipExtensionFlags {
		ignorePatterns = append(ignorePatterns, fmt.Sprintf("**/*.%s", s))
	}
	// verify that all ignorePatterns are valid
	for _, p := range ignorePatterns {
		if !doublestar.ValidatePattern(p) {
			log.Fatalf("-ignore pattern %q is not valid", p)
		}
	}

	// map legacy license values
	if t, ok := legacyLicenseTypes[*license]; ok {
		*license = t
	}

	data := licenseData{
		Year:   *year,
		Holder: *holder,
		SPDXID: *license,
	}

	tpl, err := fetchTemplate(*license, *licensef, spdx)
	if err != nil {
		log.Fatal(err)
	}
	t, err := template.New("").Parse(tpl)
	if err != nil {
		log.Fatal(err)
	}

	// process at most 1000 files in parallel
	ch := make(chan *file, 1000)
	done := make(chan struct{})
	go func() {
		var wg errgroup.Group
		for f := range ch {
			f := f // https://golang.org/doc/faq#closures_and_goroutines
			wg.Go(func() error {
				if *checkonly {
					// Check if file extension is known
					lic, err := licenseHeader(f.path, t, data)
					if err != nil {
						log.Printf("%s: %v", f.path, err)
						return err
					}
					if lic == nil { // Unknown fileExtension
						return nil
					}
					// Check if file has a license
					hasLicense, err := fileHasLicense(f.path)
					if err != nil {
						log.Printf("%s: %v", f.path, err)
						return err
					}
					if !hasLicense {
						fmt.Printf("%s\n", f.path)
						return errors.New("missing license header")
					}
				} else {
					modified, err := addLicense(f.path, f.mode, t, data)
					if err != nil {
						log.Printf("%s: %v", f.path, err)
						return err
					}
					if *verbose && modified {
						log.Printf("%s modified", f.path)
					}
				}
				return nil
			})
		}
		err := wg.Wait()
		close(done)
		if err != nil {
			os.Exit(1)
		}
	}()

	for _, d := range flag.Args() {
		if err := walk(ch, d); err != nil {
			log.Fatal(err)
		}
	}
	close(ch)
	<-done
}

type file struct {
	path string
	mode os.FileMode
}

func walk(ch chan<- *file, start string) error {
	return filepath.Walk(start, func(path string, fi os.FileInfo, err error) error {
		if err != nil {
			log.Printf("%s error: %v", path, err)
			return nil
		}
		if fi.IsDir() {
			return nil
		}
		if fileMatches(path, ignorePatterns) {
			if *verbose {
				log.Printf("skipping: %s", path)
			}
			return nil
		}
		ch <- &file{path, fi.Mode()}
		return nil
	})
}

// fileMatches determines if path matches one of the provided file patterns.
// Patterns are assumed to be valid.
func fileMatches(path string, patterns []string) bool {
	for _, p := range patterns {
		// ignore error, since we assume patterns are valid
		if match, _ := doublestar.Match(p, path); match {
			return true
		}
	}
	return false
}

// addLicense add a license to the file if missing.
//
// It returns true if the file was updated.
func addLicense(path string, fmode os.FileMode, tmpl *template.Template, data licenseData) (bool, error) {
	var lic []byte
	var err error
	lic, err = licenseHeader(path, tmpl, data)
	if err != nil || lic == nil {
		return false, err
	}

	b, err := ioutil.ReadFile(path)
	if err != nil {
		return false, err
	}
	if hasLicense(b) || isGenerated(b) {
		return false, err
	}

	line := hashBang(b)
	if len(line) > 0 {
		b = b[len(line):]
		if line[len(line)-1] != '\n' {
			line = append(line, '\n')
		}
		lic = append(line, lic...)
	}
	b = append(lic, b...)
	return true, ioutil.WriteFile(path, b, fmode)
}

// fileHasLicense reports whether the file at path contains a license header.
func fileHasLicense(path string) (bool, error) {
	b, err := ioutil.ReadFile(path)
	if err != nil {
		return false, err
	}
	// If generated, we count it as if it has a license.
	return hasLicense(b) || isGenerated(b), nil
}

// licenseHeader populates the provided license template with data, and returns
// it with the proper prefix for the file type specified by path. The file does
// not need to actually exist, only its name is used to determine the prefix.
func licenseHeader(path string, tmpl *template.Template, data licenseData) ([]byte, error) {
	var lic []byte
	var err error
	base := strings.ToLower(filepath.Base(path))

	switch fileExtension(base) {
	case
		".c", ".h",
		".gv",
		".java",
		".kt", ".kts",
		".scala":
		lic, err = executeTemplate(tmpl, data, "/*", " * ", " */")
	case
		".css", ".scss", ".sass",
		".js", ".mjs", ".cjs", ".jsx",
		".ts", ".tsx":
		lic, err = executeTemplate(tmpl, data, "/**", " * ", " */")
	case
		".cc", ".cpp", ".hh", ".hpp",
		".cs",
		".dart",
		".go",
		".groovy",
		".hcl",
		".m", ".mm",
		".php",
		".proto",
		".rs",
		".swift",
		".v", ".sv":
		lic, err = executeTemplate(tmpl, data, "", "// ", "")
<<<<<<< HEAD
	case ".py", ".sh", ".yaml", ".yml", ".dockerfile", "dockerfile", ".rb", "gemfile", ".tcl", ".bzl", ".pl", ".pp", ".graphql":
=======
	case
		".bzl", "build", ".build",
		".dockerfile", "dockerfile",
		".pl",
		".pp",
		".py",
		".rb", "gemfile",
		".sh",
		".tcl",
		".tf",
		".toml",
		".yaml", ".yml":
>>>>>>> 23a651e1
		lic, err = executeTemplate(tmpl, data, "", "# ", "")
	case ".el", ".lisp":
		lic, err = executeTemplate(tmpl, data, "", ";; ", "")
	case ".erl":
		lic, err = executeTemplate(tmpl, data, "", "% ", "")
	case
		".hs",
		".sql", ".sdl":
		lic, err = executeTemplate(tmpl, data, "", "-- ", "")
	case
		".html", ".htm",
		".vue",
		".wxi", ".wxl", ".wxs",
		".xml":
		lic, err = executeTemplate(tmpl, data, "<!--", " ", "-->")
	case ".j2":
		lic, err = executeTemplate(tmpl, data, "{#", "", "#}")
	case ".ml", ".mli", ".mll", ".mly":
		lic, err = executeTemplate(tmpl, data, "(**", "   ", "*)")
	case ".ps1", ".psm1":
		lic, err = executeTemplate(tmpl, data, "<#", " ", "#>")
	default:
		// handle various cmake files
		if base == "cmakelists.txt" || strings.HasSuffix(base, ".cmake.in") || strings.HasSuffix(base, ".cmake") {
			lic, err = executeTemplate(tmpl, data, "", "# ", "")
		}
	}
	return lic, err
}

// fileExtension returns the file extension of name, or the full name if there
// is no extension.
func fileExtension(name string) string {
	if v := filepath.Ext(name); v != "" {
		return v
	}
	return name
}

var head = []string{
	"#!",                       // shell script
	"<?xml",                    // XML declaratioon
	"<!doctype",                // HTML doctype
	"# encoding:",              // Ruby encoding
	"# frozen_string_literal:", // Ruby interpreter instruction
	"<?php",                    // PHP opening tag
	"# escape",                 // Dockerfile directive https://docs.docker.com/engine/reference/builder/#parser-directives
	"# syntax",                 // Dockerfile directive https://docs.docker.com/engine/reference/builder/#parser-directives
}

func hashBang(b []byte) []byte {
	var line []byte
	for _, c := range b {
		line = append(line, c)
		if c == '\n' {
			break
		}
	}
	first := strings.ToLower(string(line))
	for _, h := range head {
		if strings.HasPrefix(first, h) {
			return line
		}
	}
	return nil
}

// go generate: ^// Code generated .* DO NOT EDIT\.$
var goGenerated = regexp.MustCompile(`(?m)^.{1,2} Code generated .* DO NOT EDIT\.$`)

// cargo raze: ^DO NOT EDIT! Replaced on runs of cargo-raze$
var cargoRazeGenerated = regexp.MustCompile(`(?m)^DO NOT EDIT! Replaced on runs of cargo-raze$`)

// isGenerated returns true if it contains a string that implies the file was
// generated.
func isGenerated(b []byte) bool {
	return goGenerated.Match(b) || cargoRazeGenerated.Match(b)
}

func hasLicense(b []byte) bool {
	n := 1000
	if len(b) < 1000 {
		n = len(b)
	}
	return bytes.Contains(bytes.ToLower(b[:n]), []byte("copyright")) ||
		bytes.Contains(bytes.ToLower(b[:n]), []byte("mozilla public")) ||
		bytes.Contains(bytes.ToLower(b[:n]), []byte("spdx-license-identifier"))
}<|MERGE_RESOLUTION|>--- conflicted
+++ resolved
@@ -315,12 +315,10 @@
 		".swift",
 		".v", ".sv":
 		lic, err = executeTemplate(tmpl, data, "", "// ", "")
-<<<<<<< HEAD
-	case ".py", ".sh", ".yaml", ".yml", ".dockerfile", "dockerfile", ".rb", "gemfile", ".tcl", ".bzl", ".pl", ".pp", ".graphql":
-=======
 	case
 		".bzl", "build", ".build",
 		".dockerfile", "dockerfile",
+		".graphql"
 		".pl",
 		".pp",
 		".py",
@@ -330,7 +328,6 @@
 		".tf",
 		".toml",
 		".yaml", ".yml":
->>>>>>> 23a651e1
 		lic, err = executeTemplate(tmpl, data, "", "# ", "")
 	case ".el", ".lisp":
 		lic, err = executeTemplate(tmpl, data, "", ";; ", "")
