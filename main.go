// Copyright 2018 Google LLC
//
// Licensed under the Apache License, Version 2.0 (the "License");
// you may not use this file except in compliance with the License.
// You may obtain a copy of the License at
//
//     http://www.apache.org/licenses/LICENSE-2.0
//
// Unless required by applicable law or agreed to in writing, software
// distributed under the License is distributed on an "AS IS" BASIS,
// WITHOUT WARRANTIES OR CONDITIONS OF ANY KIND, either express or implied.
// See the License for the specific language governing permissions and
// limitations under the License.

// This program ensures source code files have copyright license headers.
// See usage with "addlicense -h".
package main

import (
	"bytes"
	"errors"
	"flag"
	"fmt"
	"io/ioutil"
	"log"
	"os"
	"path/filepath"
	"regexp"
	"strings"
	"text/template"
	"time"

	doublestar "github.com/bmatcuk/doublestar/v4"
	"golang.org/x/sync/errgroup"
)

const helpText = `Usage: addlicense [flags] pattern [pattern ...]

The program ensures source code files have copyright license headers
by scanning directory patterns recursively.

It modifies all source files in place and avoids adding a license header
to any file that already has one.

The pattern argument can be provided multiple times, and may also refer
to single files.

Flags:

`

var (
	skipExtensionFlags stringSlice
	ignorePatterns     stringSlice
	spdx               spdxFlag

	holder    = flag.String("c", "Google LLC", "copyright holder")
	license   = flag.String("l", "apache", "license type: apache, bsd, mit, mpl")
	licensef  = flag.String("f", "", "license file")
	year      = flag.String("y", fmt.Sprint(time.Now().Year()), "copyright year(s)")
	verbose   = flag.Bool("v", false, "verbose mode: print the name of the files that are modified or were skipped")
	checkonly = flag.Bool("check", false, "check only mode: verify presence of license headers and exit with non-zero code if missing")
)

func init() {
	flag.Usage = func() {
		fmt.Fprint(os.Stderr, helpText)
		flag.PrintDefaults()
	}
	flag.Var(&skipExtensionFlags, "skip", "[deprecated: see -ignore] file extensions to skip, for example: -skip rb -skip go")
	flag.Var(&ignorePatterns, "ignore", "file patterns to ignore, for example: -ignore **/*.go -ignore vendor/**")
	flag.Var(&spdx, "s", "Include SPDX identifier in license header. Set -s=only to only include SPDX identifier.")
}

// stringSlice stores the results of a repeated command line flag as a string slice.
type stringSlice []string

func (i *stringSlice) String() string {
	return fmt.Sprint(*i)
}

func (i *stringSlice) Set(value string) error {
	*i = append(*i, value)
	return nil
}

// spdxFlag defines the line flag behavior for specifying SPDX support.
type spdxFlag string

const (
	spdxOff  spdxFlag = ""
	spdxOn   spdxFlag = "true" // value set by flag package on bool flag
	spdxOnly spdxFlag = "only"
)

// IsBoolFlag causes a bare '-s' flag to be set as the string 'true'.  This
// allows the use of the bare '-s' or setting a string '-s=only'.
func (i *spdxFlag) IsBoolFlag() bool { return true }
func (i *spdxFlag) String() string   { return string(*i) }

func (i *spdxFlag) Set(value string) error {
	v := spdxFlag(value)
	if v != spdxOn && v != spdxOnly {
		return fmt.Errorf("error: flag 's' expects '%v' or '%v'", spdxOn, spdxOnly)
	}
	*i = v
	return nil
}

func main() {
	flag.Parse()
	if flag.NArg() == 0 {
		flag.Usage()
		os.Exit(1)
	}

	// convert -skip flags to -ignore equivalents
	for _, s := range skipExtensionFlags {
		ignorePatterns = append(ignorePatterns, fmt.Sprintf("**/*.%s", s))
	}
	// verify that all ignorePatterns are valid
	for _, p := range ignorePatterns {
		if !doublestar.ValidatePattern(p) {
			log.Fatalf("-ignore pattern %q is not valid", p)
		}
	}

	// map legacy license values
	if t, ok := legacyLicenseTypes[*license]; ok {
		*license = t
	}

	data := licenseData{
		Year:   *year,
		Holder: *holder,
		SPDXID: *license,
	}

	tpl, err := fetchTemplate(*license, *licensef, spdx)
	if err != nil {
		log.Fatal(err)
	}
	t, err := template.New("").Parse(tpl)
	if err != nil {
		log.Fatal(err)
	}

	// process at most 1000 files in parallel
	ch := make(chan *file, 1000)
	done := make(chan struct{})
	go func() {
		var wg errgroup.Group
		for f := range ch {
			f := f // https://golang.org/doc/faq#closures_and_goroutines
			wg.Go(func() error {
				if *checkonly {
					// Check if file extension is known
					lic, err := licenseHeader(f.path, t, data)
					if err != nil {
						log.Printf("%s: %v", f.path, err)
						return err
					}
					if lic == nil { // Unknown fileExtension
						return nil
					}
					// Check if file has a license
					hasLicense, err := fileHasLicense(f.path)
					if err != nil {
						log.Printf("%s: %v", f.path, err)
						return err
					}
					if !hasLicense {
						fmt.Printf("%s\n", f.path)
						return errors.New("missing license header")
					}
				} else {
					modified, err := addLicense(f.path, f.mode, t, data)
					if err != nil {
						log.Printf("%s: %v", f.path, err)
						return err
					}
					if *verbose && modified {
						log.Printf("%s modified", f.path)
					}
				}
				return nil
			})
		}
		err := wg.Wait()
		close(done)
		if err != nil {
			os.Exit(1)
		}
	}()

	for _, d := range flag.Args() {
		if err := walk(ch, d); err != nil {
			log.Fatal(err)
		}
	}
	close(ch)
	<-done
}

type file struct {
	path string
	mode os.FileMode
}

func walk(ch chan<- *file, start string) error {
	return filepath.Walk(start, func(path string, fi os.FileInfo, err error) error {
		if err != nil {
			log.Printf("%s error: %v", path, err)
			return nil
		}
		if fi.IsDir() {
			return nil
		}
		if fileMatches(path, ignorePatterns) {
			if *verbose {
				log.Printf("skipping: %s", path)
			}
			return nil
		}
		ch <- &file{path, fi.Mode()}
		return nil
	})
}

// fileMatches determines if path matches one of the provided file patterns.
// Patterns are assumed to be valid.
func fileMatches(path string, patterns []string) bool {
	// handle both \ and /
	path = filepath.ToSlash(path)
	for _, p := range patterns {
		// ignore error, since we assume patterns are valid
		if match, _ := doublestar.Match(p, path); match {
			return true
		}
	}
	return false
}

// addLicense add a license to the file if missing.
//
// It returns true if the file was updated.
func addLicense(path string, fmode os.FileMode, tmpl *template.Template, data licenseData) (bool, error) {
	var lic []byte
	var err error
	lic, err = licenseHeader(path, tmpl, data)
	if err != nil || lic == nil {
		return false, err
	}

	b, err := ioutil.ReadFile(path)
	if err != nil {
		return false, err
	}
	if hasLicense(b) || isGenerated(b) {
		return false, err
	}

	line := hashBang(b)
	if len(line) > 0 {
		b = b[len(line):]
		if line[len(line)-1] != '\n' {
			line = append(line, '\n')
		}
		lic = append(line, lic...)
	}
	b = append(lic, b...)
	return true, ioutil.WriteFile(path, b, fmode)
}

// fileHasLicense reports whether the file at path contains a license header.
func fileHasLicense(path string) (bool, error) {
	b, err := ioutil.ReadFile(path)
	if err != nil {
		return false, err
	}
	// If generated, we count it as if it has a license.
	return hasLicense(b) || isGenerated(b), nil
}

// licenseHeader populates the provided license template with data, and returns
// it with the proper prefix for the file type specified by path. The file does
// not need to actually exist, only its name is used to determine the prefix.
func licenseHeader(path string, tmpl *template.Template, data licenseData) ([]byte, error) {
	var lic []byte
	var err error
	base := strings.ToLower(filepath.Base(path))

	switch fileExtension(base) {
	case
		".c", ".h",
		".gv",
		".java",
		".kt", ".kts",
		".scala":
		lic, err = executeTemplate(tmpl, data, "/*", " * ", " */")
	case
		".css", ".scss", ".sass",
		".js", ".mjs", ".cjs", ".jsx",
		".ts", ".tsx":
		lic, err = executeTemplate(tmpl, data, "/**", " * ", " */")
	case
		".cc", ".cpp", ".hh", ".hpp",
		".cs",
		".dart",
		".go",
		".groovy",
		".hcl",
		".m", ".mm",
		".php",
		".proto",
		".rs",
		".swift",
		".v", ".sv":
		lic, err = executeTemplate(tmpl, data, "", "// ", "")
<<<<<<< HEAD
	case ".py", ".sh", ".yaml", ".yml", ".dockerfile", "dockerfile", ".rb", "gemfile", ".tcl", ".tf", ".bzl", ".pl", ".pp", "build", "build.bazel", ".build", ".toml":
=======
	case
		".bzl", "build", ".build",
		".dockerfile", "dockerfile",
		".pl",
		".pp",
		".py",
		".rb", "gemfile",
		".sh",
		".tcl",
		".tf",
		".toml",
		".yaml", ".yml":
>>>>>>> 49c5a90b
		lic, err = executeTemplate(tmpl, data, "", "# ", "")
	case ".el", ".lisp":
		lic, err = executeTemplate(tmpl, data, "", ";; ", "")
	case ".erl":
		lic, err = executeTemplate(tmpl, data, "", "% ", "")
	case
		".hs",
		".sql", ".sdl":
		lic, err = executeTemplate(tmpl, data, "", "-- ", "")
	case
		".html", ".htm",
		".vue",
		".wxi", ".wxl", ".wxs",
		".xml":
		lic, err = executeTemplate(tmpl, data, "<!--", " ", "-->")
	case ".j2":
		lic, err = executeTemplate(tmpl, data, "{#", "", "#}")
	case ".ml", ".mli", ".mll", ".mly":
		lic, err = executeTemplate(tmpl, data, "(**", "   ", "*)")
	case ".ps1", ".psm1":
		lic, err = executeTemplate(tmpl, data, "<#", " ", "#>")
	default:
		// handle various cmake files
		if base == "cmakelists.txt" || strings.HasSuffix(base, ".cmake.in") || strings.HasSuffix(base, ".cmake") {
			lic, err = executeTemplate(tmpl, data, "", "# ", "")
		}
	}
	return lic, err
}

// fileExtension returns the file extension of name, or the full name if there
// is no extension.
func fileExtension(name string) string {
	if v := filepath.Ext(name); v != "" {
		return v
	}
	return name
}

var head = []string{
	"#!",                       // shell script
	"<?xml",                    // XML declaratioon
	"<!doctype",                // HTML doctype
	"# encoding:",              // Ruby encoding
	"# frozen_string_literal:", // Ruby interpreter instruction
	"<?php",                    // PHP opening tag
	"# escape",                 // Dockerfile directive https://docs.docker.com/engine/reference/builder/#parser-directives
	"# syntax",                 // Dockerfile directive https://docs.docker.com/engine/reference/builder/#parser-directives
}

func hashBang(b []byte) []byte {
	var line []byte
	for _, c := range b {
		line = append(line, c)
		if c == '\n' {
			break
		}
	}
	first := strings.ToLower(string(line))
	for _, h := range head {
		if strings.HasPrefix(first, h) {
			return line
		}
	}
	return nil
}

// go generate: ^// Code generated .* DO NOT EDIT\.$
var goGenerated = regexp.MustCompile(`(?m)^.{1,2} Code generated .* DO NOT EDIT\.$`)

// cargo raze: ^DO NOT EDIT! Replaced on runs of cargo-raze$
var cargoRazeGenerated = regexp.MustCompile(`(?m)^DO NOT EDIT! Replaced on runs of cargo-raze$`)

// isGenerated returns true if it contains a string that implies the file was
// generated.
func isGenerated(b []byte) bool {
	return goGenerated.Match(b) || cargoRazeGenerated.Match(b)
}

func hasLicense(b []byte) bool {
	n := 1000
	if len(b) < 1000 {
		n = len(b)
	}
	return bytes.Contains(bytes.ToLower(b[:n]), []byte("copyright")) ||
		bytes.Contains(bytes.ToLower(b[:n]), []byte("mozilla public")) ||
		bytes.Contains(bytes.ToLower(b[:n]), []byte("spdx-license-identifier"))
}<|MERGE_RESOLUTION|>--- conflicted
+++ resolved
@@ -317,11 +317,8 @@
 		".swift",
 		".v", ".sv":
 		lic, err = executeTemplate(tmpl, data, "", "// ", "")
-<<<<<<< HEAD
-	case ".py", ".sh", ".yaml", ".yml", ".dockerfile", "dockerfile", ".rb", "gemfile", ".tcl", ".tf", ".bzl", ".pl", ".pp", "build", "build.bazel", ".build", ".toml":
-=======
-	case
-		".bzl", "build", ".build",
+	case
+		".bzl", "build", "build.bazel", ".build",
 		".dockerfile", "dockerfile",
 		".pl",
 		".pp",
@@ -332,7 +329,6 @@
 		".tf",
 		".toml",
 		".yaml", ".yml":
->>>>>>> 49c5a90b
 		lic, err = executeTemplate(tmpl, data, "", "# ", "")
 	case ".el", ".lisp":
 		lic, err = executeTemplate(tmpl, data, "", ";; ", "")
