// Copyright 2018 Google LLC
//
// Licensed under the Apache License, Version 2.0 (the "License");
// you may not use this file except in compliance with the License.
// You may obtain a copy of the License at
//
//      http://www.apache.org/licenses/LICENSE-2.0
//
// Unless required by applicable law or agreed to in writing, software
// distributed under the License is distributed on an "AS IS" BASIS,
// WITHOUT WARRANTIES OR CONDITIONS OF ANY KIND, either express or implied.
// See the License for the specific language governing permissions and
// limitations under the License.

// This program ensures source code files have copyright license headers.
// See usage with "addlicense -h".
package main

import (
	"bytes"
	"errors"
	"flag"
	"fmt"
	"io/ioutil"
	"log"
	"os"
	"path/filepath"
	"regexp"
	"strings"
	"text/template"
	"time"

	doublestar "github.com/bmatcuk/doublestar/v4"
	"golang.org/x/sync/errgroup"
)

const helpText = `Usage: addlicense [flags] pattern [pattern ...]

The program ensures source code files have copyright license headers
by scanning directory patterns recursively.

It modifies all source files in place and avoids adding a license header
to any file that already has one.

The pattern argument can be provided multiple times, and may also refer
to single files.

Flags:
`

var (
	skipExtensionFlags stringSlice
	ignorePatterns     stringSlice
	spdx               spdxFlag

	holder    = flag.String("c", "Google LLC", "copyright holder")
	license   = flag.String("l", "apache", "license type: apache, bsd, mit, mpl")
	licensef  = flag.String("f", "", "license file")
	year      = flag.String("y", fmt.Sprint(time.Now().Year()), "copyright year(s)")
	update    = flag.Bool("u", false, "update mode: if the year in the license was older than current one - update it (2018 changes to 2018-2021)")
	verbose   = flag.Bool("v", false, "verbose mode: print the name of the files that are modified")
	checkonly = flag.Bool("check", false, "check only mode: verify presence of license headers and exit with non-zero code if missing")
)

func init() {
	flag.Usage = func() {
		fmt.Fprintln(os.Stderr, helpText)
		flag.PrintDefaults()
	}
	flag.Var(&skipExtensionFlags, "skip", "[deprecated: see -ignore] file extensions to skip, for example: -skip rb -skip go")
	flag.Var(&ignorePatterns, "ignore", "file patterns to ignore, for example: -ignore **/*.go -ignore vendor/**")
	flag.Var(&spdx, "s", "Include SPDX identifier in license header. Set -s=only to only include SPDX identifier.")
}

// stringSlice stores the results of a repeated command line flag as a string slice.
type stringSlice []string

func (i *stringSlice) String() string {
	return fmt.Sprint(*i)
}

func (i *stringSlice) Set(value string) error {
	*i = append(*i, value)
	return nil
}

// spdxFlag defines the line flag behavior for specifying SPDX support.
type spdxFlag string

const (
	spdxOff  spdxFlag = ""
	spdxOn   spdxFlag = "true" // value set by flag package on bool flag
	spdxOnly spdxFlag = "only"
)

// IsBoolFlag causes a bare '-s' flag to be set as the string 'true'.  This
// allows the use of the bare '-s' or setting a string '-s=only'.
func (i *spdxFlag) IsBoolFlag() bool { return true }
func (i *spdxFlag) String() string   { return string(*i) }

func (i *spdxFlag) Set(value string) error {
	v := spdxFlag(value)
	if v != spdxOn && v != spdxOnly {
		return fmt.Errorf("error: flag 's' expects '%v' or '%v'", spdxOn, spdxOnly)
	}
	*i = v
	return nil
}

func main() {
	flag.Parse()
	if flag.NArg() == 0 {
		flag.Usage()
		os.Exit(1)
	}

	// convert -skip flags to -ignore equivalents
	for _, s := range skipExtensionFlags {
		ignorePatterns = append(ignorePatterns, fmt.Sprintf("**/*.%s", s))
	}
	// verify that all ignorePatterns are valid
	for _, p := range ignorePatterns {
		if !doublestar.ValidatePattern(p) {
			log.Fatalf("-ignore pattern %q is not valid", p)
		}
	}

	// map legacy license values
	if t, ok := legacyLicenseTypes[*license]; ok {
		*license = t
	}

	data := licenseData{
		Year:   *year,
		Holder: *holder,
		SPDXID: *license,
	}

	tpl, err := fetchTemplate(*license, *licensef, spdx)
	if err != nil {
		log.Fatal(err)
	}
	t, err := template.New("").Parse(tpl)
	if err != nil {
		log.Fatal(err)
	}

	// process at most 1000 files in parallel
	ch := make(chan *file, 1000)
	done := make(chan struct{})
	go func() {
		var wg errgroup.Group
		for f := range ch {
			f := f // https://golang.org/doc/faq#closures_and_goroutines
			wg.Go(func() error {
				if *checkonly {
					// Check if file extension is known
					lic, err := licenseHeader(f.path, t, data)
					if err != nil {
						log.Printf("%s: %v", f.path, err)
						return err
					}
					if lic == nil { // Unknown fileExtension
						return nil
					}
					// Check if file has a license
					hasLicense, err := fileHasLicense(f.path)
					if err != nil {
						log.Printf("%s: %v", f.path, err)
						return err
					}
					if !hasLicense {
						fmt.Printf("%s\n", f.path)
						return errors.New("missing license header")
					}

					if *update {
						hasOutdatedLicense, err := fileHasOutdatedLicense(f.path, *year)
						if err != nil {
							log.Printf("%s: %v", f.path, err)
							return err
						}
						if hasOutdatedLicense {
							fmt.Printf("%s - update license\n", f.path)
							return errors.New("outdated license header")
						}
					}
				} else {
					modified, err := addLicense(f.path, *update, f.mode, t, data)
					if err != nil {
						log.Printf("%s: %v", f.path, err)
						return err
					}
					if *verbose && modified {
						log.Printf("%s modified", f.path)
					}
				}
				return nil
			})
		}
		err := wg.Wait()
		close(done)
		if err != nil {
			os.Exit(1)
		}
	}()

	for _, d := range flag.Args() {
		if err := walk(ch, d); err != nil {
			log.Fatal(err)
		}
	}
	close(ch)
	<-done
}

type file struct {
	path string
	mode os.FileMode
}

func walk(ch chan<- *file, start string) error {
	return filepath.Walk(start, func(path string, fi os.FileInfo, err error) error {
		if err != nil {
			log.Printf("%s error: %v", path, err)
			return nil
		}
		if fi.IsDir() {
			return nil
		}
		if fileMatches(path, ignorePatterns) {
			log.Printf("skipping: %s", path)
			return nil
		}
		ch <- &file{path, fi.Mode()}
		return nil
	})
}

<<<<<<< HEAD
// addLicense add a license to the file if missing
// or update if year is older than current year (if updateOldLicense = true).
//
// It returns true if the file was updated.
func addLicense(path string, updateOldLicense bool, fmode os.FileMode, tmpl *template.Template, data *copyrightData) (bool, error) {
=======
// fileMatches determines if path matches one of the provided file patterns.
// Patterns are assumed to be valid.
func fileMatches(path string, patterns []string) bool {
	for _, p := range patterns {
		// ignore error, since we assume patterns are valid
		if match, _ := doublestar.Match(p, path); match {
			return true
		}
	}
	return false
}

// addLicense add a license to the file if missing.
//
// It returns true if the file was updated.
func addLicense(path string, fmode os.FileMode, tmpl *template.Template, data licenseData) (bool, error) {
>>>>>>> 9cc7ec3e
	var lic []byte
	var err error
	lic, err = licenseHeader(path, tmpl, data)
	if err != nil || lic == nil {
		return false, err
	}

	b, err := ioutil.ReadFile(path)
	if err != nil {
		return false, err
	}
	if isGenerated(b) {
		return false, nil
	}
	if hasLicense(b) {
		if updateOldLicense && isOutdatedLicense(b, data.Year) {
			b, err := updateExistingLicense(b, data.Year)
			if err != nil {
				return false, err
			}
			return true, ioutil.WriteFile(path, b, fmode)
		}
		return false, nil
	}

	line := hashBang(b)
	if len(line) > 0 {
		b = b[len(line):]
		if line[len(line)-1] != '\n' {
			line = append(line, '\n')
		}
		lic = append(line, lic...)
	}
	b = append(lic, b...)
	return true, ioutil.WriteFile(path, b, fmode)
}

// fileHasLicense reports whether the file at path contains a license header.
func fileHasLicense(path string) (bool, error) {
	b, err := ioutil.ReadFile(path)
	if err != nil {
		return false, err
	}
	// If generated, we count it as if it has a license.
	return hasLicense(b) || isGenerated(b), nil
}

<<<<<<< HEAD
// fileHasOutdatedLicense reports whether the file at path contains a license header with year older than the current one.
func fileHasOutdatedLicense(path string, currentYear string) (bool, error) {
	b, err := ioutil.ReadFile(path)
	if err != nil {
		return false, err
	}
	return hasLicense(b) && isOutdatedLicense(b, currentYear), nil
}

func licenseHeader(path string, tmpl *template.Template, data *copyrightData) ([]byte, error) {
=======
func licenseHeader(path string, tmpl *template.Template, data licenseData) ([]byte, error) {
>>>>>>> 9cc7ec3e
	var lic []byte
	var err error
	switch fileExtension(path) {
	default:
		return nil, nil
	case ".c", ".h", ".gv":
		lic, err = executeTemplate(tmpl, data, "/*", " * ", " */")
	case ".js", ".mjs", ".cjs", ".jsx", ".tsx", ".css", ".scss", ".sass", ".tf", ".ts":
		lic, err = executeTemplate(tmpl, data, "/**", " * ", " */")
	case ".cc", ".cpp", ".cs", ".go", ".hcl", ".hh", ".hpp", ".java", ".m", ".mm", ".proto", ".rs", ".scala", ".swift", ".dart", ".groovy", ".kt", ".kts", ".v", ".sv":
		lic, err = executeTemplate(tmpl, data, "", "// ", "")
	case ".py", ".sh", ".yaml", ".yml", ".dockerfile", "dockerfile", ".rb", "gemfile", ".tcl", ".bzl":
		lic, err = executeTemplate(tmpl, data, "", "# ", "")
	case ".el", ".lisp":
		lic, err = executeTemplate(tmpl, data, "", ";; ", "")
	case ".erl":
		lic, err = executeTemplate(tmpl, data, "", "% ", "")
	case ".hs", ".sql", ".sdl":
		lic, err = executeTemplate(tmpl, data, "", "-- ", "")
	case ".html", ".xml", ".vue", ".wxi", ".wxl", ".wxs":
		lic, err = executeTemplate(tmpl, data, "<!--", " ", "-->")
	case ".php":
		lic, err = executeTemplate(tmpl, data, "", "// ", "")
	case ".ml", ".mli", ".mll", ".mly":
		lic, err = executeTemplate(tmpl, data, "(**", "   ", "*)")
	}
	return lic, err
}

func fileExtension(name string) string {
	if v := filepath.Ext(name); v != "" {
		return strings.ToLower(v)
	}
	return strings.ToLower(filepath.Base(name))
}

var head = []string{
	"#!",                       // shell script
	"<?xml",                    // XML declaratioon
	"<!doctype",                // HTML doctype
	"# encoding:",              // Ruby encoding
	"# frozen_string_literal:", // Ruby interpreter instruction
	"<?php",                    // PHP opening tag
	"# escape",                 // Dockerfile directive https://docs.docker.com/engine/reference/builder/#parser-directives
	"# syntax",                 // Dockerfile directive https://docs.docker.com/engine/reference/builder/#parser-directives
}

func hashBang(b []byte) []byte {
	var line []byte
	for _, c := range b {
		line = append(line, c)
		if c == '\n' {
			break
		}
	}
	first := strings.ToLower(string(line))
	for _, h := range head {
		if strings.HasPrefix(first, h) {
			return line
		}
	}
	return nil
}

// go generate: ^// Code generated .* DO NOT EDIT\.$
var goGenerated = regexp.MustCompile(`(?m)^.{1,2} Code generated .* DO NOT EDIT\.$`)

// cargo raze: ^DO NOT EDIT! Replaced on runs of cargo-raze$
var cargoRazeGenerated = regexp.MustCompile(`(?m)^DO NOT EDIT! Replaced on runs of cargo-raze$`)

// isGenerated returns true if it contains a string that implies the file was
// generated.
func isGenerated(b []byte) bool {
	return goGenerated.Match(b) || cargoRazeGenerated.Match(b)
}

func hasLicense(b []byte) bool {
	n := 1000
	if len(b) < 1000 {
		n = len(b)
	}
	return bytes.Contains(bytes.ToLower(b[:n]), []byte("copyright")) ||
<<<<<<< HEAD
		bytes.Contains(bytes.ToLower(b[:n]), []byte("mozilla public"))
}

// reLicense contains regexp to parse years in actual header
// 2020
// 2018-2020
var reLicense = regexp.MustCompile(`(([\d]{4})-)?([\d]{4})`)

// licenseYear contains information about parsed header
type licenseYear struct {
	creation         string
	lastModification string
	currentString    string
}

// parseLicenseYear returns licenseYear representation of actual license header or nil if not found
func parseLicenseYear(b []byte) *licenseYear {
	n := 1000
	if len(b) < 1000 {
		n = len(b)
	}
	years := reLicense.FindAllSubmatch(b[:n], 2)
	if len(years) > 0 {
		yearMatch := years[0]
		y := &licenseYear{
			currentString:    string(yearMatch[0]),
			lastModification: string(yearMatch[3]),
		}
		if !bytes.Equal(yearMatch[2], []byte("")) {
			y.creation = string(yearMatch[2])
		} else {
			y.creation = y.lastModification
		}
		return y
	}

	return nil
}

// isOutdatedLicense return true if the year in license header is older than the current one
func isOutdatedLicense(b []byte, currentYear string) bool {
	years := parseLicenseYear(b)
	if years != nil {
		return years.lastModification != currentYear
	}
	return false
}

// updateExistingLicense update license with currentYear
func updateExistingLicense(b []byte, currentYear string) ([]byte, error) {
	years := parseLicenseYear(b)
	if years == nil {
		return []byte{}, errors.New("cannot parse license header")
	}

	if years.creation == currentYear || years.lastModification == currentYear {
		// update is not required
		return b, nil
	}

	i := bytes.Index(b, []byte(years.currentString))
	newYearString := fmt.Sprintf("%s-%s", years.creation, currentYear)

	return bytes.Join([][]byte{b[0:i], []byte(newYearString), b[i+len(years.currentString):]}, []byte("")), nil
=======
		bytes.Contains(bytes.ToLower(b[:n]), []byte("mozilla public")) ||
		bytes.Contains(bytes.ToLower(b[:n]), []byte("spdx-license-identifier"))
>>>>>>> 9cc7ec3e
}<|MERGE_RESOLUTION|>--- conflicted
+++ resolved
@@ -237,13 +237,6 @@
 	})
 }
 
-<<<<<<< HEAD
-// addLicense add a license to the file if missing
-// or update if year is older than current year (if updateOldLicense = true).
-//
-// It returns true if the file was updated.
-func addLicense(path string, updateOldLicense bool, fmode os.FileMode, tmpl *template.Template, data *copyrightData) (bool, error) {
-=======
 // fileMatches determines if path matches one of the provided file patterns.
 // Patterns are assumed to be valid.
 func fileMatches(path string, patterns []string) bool {
@@ -256,11 +249,11 @@
 	return false
 }
 
-// addLicense add a license to the file if missing.
+// addLicense add a license to the file if missing
+// or update if year is older than current year (if updateOldLicense = true).
 //
 // It returns true if the file was updated.
-func addLicense(path string, fmode os.FileMode, tmpl *template.Template, data licenseData) (bool, error) {
->>>>>>> 9cc7ec3e
+func addLicense(path string, updateOldLicense bool, fmode os.FileMode, tmpl *template.Template, data licenseData) (bool, error) {
 	var lic []byte
 	var err error
 	lic, err = licenseHeader(path, tmpl, data)
@@ -308,7 +301,7 @@
 	return hasLicense(b) || isGenerated(b), nil
 }
 
-<<<<<<< HEAD
+func licenseHeader(path string, tmpl *template.Template, data licenseData) ([]byte, error) {
 // fileHasOutdatedLicense reports whether the file at path contains a license header with year older than the current one.
 func fileHasOutdatedLicense(path string, currentYear string) (bool, error) {
 	b, err := ioutil.ReadFile(path)
@@ -319,9 +312,6 @@
 }
 
 func licenseHeader(path string, tmpl *template.Template, data *copyrightData) ([]byte, error) {
-=======
-func licenseHeader(path string, tmpl *template.Template, data licenseData) ([]byte, error) {
->>>>>>> 9cc7ec3e
 	var lic []byte
 	var err error
 	switch fileExtension(path) {
@@ -404,8 +394,8 @@
 		n = len(b)
 	}
 	return bytes.Contains(bytes.ToLower(b[:n]), []byte("copyright")) ||
-<<<<<<< HEAD
-		bytes.Contains(bytes.ToLower(b[:n]), []byte("mozilla public"))
+		bytes.Contains(bytes.ToLower(b[:n]), []byte("mozilla public")) ||
+		bytes.Contains(bytes.ToLower(b[:n]), []byte("spdx-license-identifier"))
 }
 
 // reLicense contains regexp to parse years in actual header
@@ -469,8 +459,4 @@
 	newYearString := fmt.Sprintf("%s-%s", years.creation, currentYear)
 
 	return bytes.Join([][]byte{b[0:i], []byte(newYearString), b[i+len(years.currentString):]}, []byte("")), nil
-=======
-		bytes.Contains(bytes.ToLower(b[:n]), []byte("mozilla public")) ||
-		bytes.Contains(bytes.ToLower(b[:n]), []byte("spdx-license-identifier"))
->>>>>>> 9cc7ec3e
 }