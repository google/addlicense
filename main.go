// Copyright 2018 Google LLC
//
// Licensed under the Apache License, Version 2.0 (the "License");
// you may not use this file except in compliance with the License.
// You may obtain a copy of the License at
//
//      http://www.apache.org/licenses/LICENSE-2.0
//
// Unless required by applicable law or agreed to in writing, software
// distributed under the License is distributed on an "AS IS" BASIS,
// WITHOUT WARRANTIES OR CONDITIONS OF ANY KIND, either express or implied.
// See the License for the specific language governing permissions and
// limitations under the License.

// This program ensures source code files have copyright license headers.
// See usage with "addlicense -h".
package main

import (
	"bytes"
	"errors"
	"flag"
	"fmt"
	"html/template"
	"io/ioutil"
	"log"
	"os"
	"path/filepath"
	"regexp"
	"strings"
	"time"

	"golang.org/x/sync/errgroup"
)

const helpText = `Usage: addlicense [flags] pattern [pattern ...]

The program ensures source code files have copyright license headers
by scanning directory patterns recursively.

It modifies all source files in place and avoids adding a license header
to any file that already has one.

The pattern argument can be provided multiple times, and may also refer
to single files.

Flags:
`

var (
	holder    = flag.String("c", "Google LLC", "copyright holder")
	license   = flag.String("l", "apache", "license type: apache, bsd, mit, mpl")
	licensef  = flag.String("f", "", "license file")
	year      = flag.String("y", fmt.Sprint(time.Now().Year()), "copyright year(s)")
	verbose   = flag.Bool("v", false, "verbose mode: print the name of the files that are modified")
	checkonly = flag.Bool("check", false, "check only mode: verify presence of license headers and exit with non-zero code if missing")
)

func main() {
	flag.Usage = func() {
		fmt.Fprintln(os.Stderr, helpText)
		flag.PrintDefaults()
	}
	flag.Parse()
	if flag.NArg() == 0 {
		flag.Usage()
		os.Exit(1)
	}

	data := &copyrightData{
		Year:   *year,
		Holder: *holder,
	}

	var t *template.Template
	if *licensef != "" {
		d, err := ioutil.ReadFile(*licensef)
		if err != nil {
			log.Printf("license file: %v", err)
			os.Exit(1)
		}
		t, err = template.New("").Parse(string(d))
		if err != nil {
			log.Printf("license file: %v", err)
			os.Exit(1)
		}
	} else {
		t = licenseTemplate[*license]
		if t == nil {
			log.Printf("unknown license: %s", *license)
			os.Exit(1)
		}
	}

	// process at most 1000 files in parallel
	ch := make(chan *file, 1000)
	done := make(chan struct{})
	go func() {
		var wg errgroup.Group
		for f := range ch {
			f := f // https://golang.org/doc/faq#closures_and_goroutines
			wg.Go(func() error {
				if *checkonly {
					// Check if file extension is known
					lic, err := licenseHeader(f.path, t, data)
					if err != nil {
						log.Printf("%s: %v", f.path, err)
						return err
					}
					if lic == nil { // Unknown fileExtension
						return nil
					}
					// Check if file has a license
					hasLicense, err := fileHasLicense(f.path)
					if err != nil {
						log.Printf("%s: %v", f.path, err)
						return err
					}
					if !hasLicense {
						fmt.Printf("%s\n", f.path)
						return errors.New("missing license header")
					}
				} else {
					modified, err := addLicense(f.path, f.mode, t, data)
					if err != nil {
						log.Printf("%s: %v", f.path, err)
						return err
					}
					if *verbose && modified {
						log.Printf("%s modified", f.path)
					}
				}
				return nil
			})
		}
		err := wg.Wait()
		close(done)
		if err != nil {
			os.Exit(1)
		}
	}()

	for _, d := range flag.Args() {
		walk(ch, d)
	}
	close(ch)
	<-done
}

type file struct {
	path string
	mode os.FileMode
}

func walk(ch chan<- *file, start string) {
	filepath.Walk(start, func(path string, fi os.FileInfo, err error) error {
		if err != nil {
			log.Printf("%s error: %v", path, err)
			return nil
		}
		if fi.IsDir() {
			return nil
		}
		ch <- &file{path, fi.Mode()}
		return nil
	})
}

// addLicense add a license to the file if missing.
//
// It returns true if the file was updated.
func addLicense(path string, fmode os.FileMode, tmpl *template.Template, data *copyrightData) (bool, error) {
	var lic []byte
	var err error
	lic, err = licenseHeader(path, tmpl, data)
	if err != nil || lic == nil {
		return false, err
	}

	b, err := ioutil.ReadFile(path)
	if err != nil {
		return false, err
	}
	if hasLicense(b) || isGenerated(b) {
		return false, err
	}

	line := hashBang(b)
	if len(line) > 0 {
		b = b[len(line):]
		if line[len(line)-1] != '\n' {
			line = append(line, '\n')
		}
		lic = append(line, lic...)
	}
	b = append(lic, b...)
	return true, ioutil.WriteFile(path, b, fmode)
}

// fileHasLicense reports whether the file at path contains a license header.
func fileHasLicense(path string) (bool, error) {
	b, err := ioutil.ReadFile(path)
	if err != nil {
		return false, err
	}
	// If generated, we count it as if it has a license.
	return hasLicense(b) || isGenerated(b), nil
}

func licenseHeader(path string, tmpl *template.Template, data *copyrightData) ([]byte, error) {
	var lic []byte
	var err error
	switch fileExtension(path) {
	default:
		return nil, nil
	case ".c", ".h", ".gv":
		lic, err = prefix(tmpl, data, "/*", " * ", " */")
	case ".js", ".mjs", ".cjs", ".jsx", ".tsx", ".css", ".scss", ".sass", ".tf", ".ts":
		lic, err = prefix(tmpl, data, "/**", " * ", " */")
	case ".cc", ".cpp", ".cs", ".go", ".hh", ".hpp", ".java", ".m", ".mm", ".proto", ".rs", ".scala", ".swift", ".dart", ".groovy", ".kt", ".kts", ".v", ".sv":
		lic, err = prefix(tmpl, data, "", "// ", "")
<<<<<<< HEAD
	case ".py", ".sh", ".yaml", ".yml", ".dockerfile", "dockerfile", ".rb", "gemfile", "makefile":
=======
	case ".py", ".sh", ".yaml", ".yml", ".dockerfile", "dockerfile", ".rb", "gemfile", ".tcl", ".bzl":
>>>>>>> a0294312
		lic, err = prefix(tmpl, data, "", "# ", "")
	case ".el", ".lisp":
		lic, err = prefix(tmpl, data, "", ";; ", "")
	case ".erl":
		lic, err = prefix(tmpl, data, "", "% ", "")
	case ".hs", ".sql", ".sdl":
		lic, err = prefix(tmpl, data, "", "-- ", "")
	case ".html", ".xml", ".vue":
		lic, err = prefix(tmpl, data, "<!--", " ", "-->")
	case ".php":
		lic, err = prefix(tmpl, data, "", "// ", "")
	case ".ml", ".mli", ".mll", ".mly":
		lic, err = prefix(tmpl, data, "(**", "   ", "*)")
	}
	return lic, err
}

func fileExtension(name string) string {
	if v := filepath.Ext(name); v != "" {
		return strings.ToLower(v)
	}
	return strings.ToLower(filepath.Base(name))
}

var head = []string{
	"#!",                       // shell script
	"<?xml",                    // XML declaratioon
	"<!doctype",                // HTML doctype
	"# encoding:",              // Ruby encoding
	"# frozen_string_literal:", // Ruby interpreter instruction
	"<?php",                    // PHP opening tag
}

func hashBang(b []byte) []byte {
	var line []byte
	for _, c := range b {
		line = append(line, c)
		if c == '\n' {
			break
		}
	}
	first := strings.ToLower(string(line))
	for _, h := range head {
		if strings.HasPrefix(first, h) {
			return line
		}
	}
	return nil
}

// go generate: ^// Code generated .* DO NOT EDIT\.$
var goGenerated = regexp.MustCompile(`(?m)^.{1,2} Code generated .* DO NOT EDIT\.$`)
// cargo raze: ^DO NOT EDIT! Replaced on runs of cargo-raze$
var cargoRazeGenerated = regexp.MustCompile(`(?m)^DO NOT EDIT! Replaced on runs of cargo-raze$`)

// isGenerated returns true if it contains a string that implies the file was
// generated.
func isGenerated(b []byte) bool {
	return goGenerated.Match(b) || cargoRazeGenerated.Match(b)
}

func hasLicense(b []byte) bool {
	n := 1000
	if len(b) < 1000 {
		n = len(b)
	}
	return bytes.Contains(bytes.ToLower(b[:n]), []byte("copyright")) ||
		bytes.Contains(bytes.ToLower(b[:n]), []byte("mozilla public"))
}<|MERGE_RESOLUTION|>--- conflicted
+++ resolved
@@ -219,11 +219,7 @@
 		lic, err = prefix(tmpl, data, "/**", " * ", " */")
 	case ".cc", ".cpp", ".cs", ".go", ".hh", ".hpp", ".java", ".m", ".mm", ".proto", ".rs", ".scala", ".swift", ".dart", ".groovy", ".kt", ".kts", ".v", ".sv":
 		lic, err = prefix(tmpl, data, "", "// ", "")
-<<<<<<< HEAD
-	case ".py", ".sh", ".yaml", ".yml", ".dockerfile", "dockerfile", ".rb", "gemfile", "makefile":
-=======
-	case ".py", ".sh", ".yaml", ".yml", ".dockerfile", "dockerfile", ".rb", "gemfile", ".tcl", ".bzl":
->>>>>>> a0294312
+	case ".py", ".sh", ".yaml", ".yml", ".dockerfile", "dockerfile", ".rb", "gemfile", ".tcl", ".bzl", "makefile" :
 		lic, err = prefix(tmpl, data, "", "# ", "")
 	case ".el", ".lisp":
 		lic, err = prefix(tmpl, data, "", ";; ", "")
