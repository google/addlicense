# addlicense

The program ensures source code files have copyright license headers
by scanning directory patterns recursively.

It modifies all source files in place and avoids adding a license header
to any file that already has one.

addlicense requires go 1.16 or later.

## install

    go get -u github.com/google/addlicense

## usage

    addlicense [flags] pattern [pattern ...]
   
    -c copyright holder (default "Google LLC")
    -f custom license file (no default)
    -l license type: apache, bsd, mit, mpl (default "apache")
    -y year (defaults to current year)
<<<<<<< HEAD
    -check check only mode: verify presence of license headers and exit with non-zero code if missing    
    -u update mode: if the year in the license was older than current one - update it (eg. 2018 changes to 2018-2021)
    -v verbose mode: print the name of the files that are modified
    
=======
    -check check only mode: verify presence of license headers and exit with non-zero code if missing
    -ignore file patterns to ignore, for example: -ignore **/*.go -ignore vendor/**

>>>>>>> 9cc7ec3e
The pattern argument can be provided multiple times, and may also refer
to single files.

The `-ignore` flag can use any pattern [supported by
doublestar](https://github.com/bmatcuk/doublestar#patterns).

## Running in a Docker Container

- Clone the repository using `git clone https://github.com/google/addlicense.git`
- Build your docker container
```bash
docker build -t google/addlicense .
```

- Test the image
```bash
docker run -it google/addlicense -h
```

- Usage example
```bash
docker run -v ${PWD}:/src -it google/addlicense -c "Google LLC" *.go
```

## license

Apache 2.0

This is not an official Google product.<|MERGE_RESOLUTION|>--- conflicted
+++ resolved
@@ -20,16 +20,12 @@
     -f custom license file (no default)
     -l license type: apache, bsd, mit, mpl (default "apache")
     -y year (defaults to current year)
-<<<<<<< HEAD
-    -check check only mode: verify presence of license headers and exit with non-zero code if missing    
+    -check check only mode: verify presence of license headers and exit with non-zero code if missing
+    -ignore file patterns to ignore, for example: -ignore **/*.go -ignore vendor/**    
     -u update mode: if the year in the license was older than current one - update it (eg. 2018 changes to 2018-2021)
     -v verbose mode: print the name of the files that are modified
     
-=======
-    -check check only mode: verify presence of license headers and exit with non-zero code if missing
-    -ignore file patterns to ignore, for example: -ignore **/*.go -ignore vendor/**
 
->>>>>>> 9cc7ec3e
 The pattern argument can be provided multiple times, and may also refer
 to single files.
 
